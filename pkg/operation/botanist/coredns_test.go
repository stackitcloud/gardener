--- conflicted
+++ resolved
@@ -60,12 +60,9 @@
 				Networking: &gardencorev1beta1.Networking{
 					Nodes: &nodeNetworkCIDR,
 				},
-<<<<<<< HEAD
-=======
 				Networking: &gardencorev1beta1.Networking{
 					Nodes: &nodeNetworkCIDR,
 				},
->>>>>>> b3b4d3ba
 			},
 		})
 	})
